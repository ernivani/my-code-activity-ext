--- conflicted
+++ resolved
@@ -2,11 +2,7 @@
   "name": "my-code-activity-ext",
   "displayName": "My Code Activity Ext",
   "description": "A VS Code extension that tracks coding activity and commits to GitHub automatically.",
-<<<<<<< HEAD
-  "version": "0.0.10",
-=======
-  "version": "0.1.0",
->>>>>>> fd5d2278
+  "version": "0.0.9",
   "publisher": "ernicani",
   "license": "MIT",
   "icon": "resources/images/icon.png",
